--
-- Copyright © 2013-2015 Anchor Systems, Pty Ltd and Others
--
-- The code in this file, and the program it is a part of, is
-- made available to you by its authors as open source software:
-- you can redistribute it and/or modify it under the terms of
-- the 3-clause BSD licence.
--

{-# LANGUAGE DataKinds           #-}
{-# LANGUAGE FlexibleContexts    #-}
{-# LANGUAGE OverloadedStrings   #-}
{-# LANGUAGE RankNTypes          #-}
{-# LANGUAGE RecordWildCards     #-}
{-# LANGUAGE ScopedTypeVariables #-}
{-# LANGUAGE TypeFamilies        #-}
{-# LANGUAGE DataKinds           #-}
{-# LANGUAGE FlexibleContexts    #-}
{-# LANGUAGE OverloadedStrings   #-}
{-# LANGUAGE ScopedTypeVariables #-}
{-# LANGUAGE RankNTypes          #-}
{-# LANGUAGE TypeFamilies        #-}
{-# LANGUAGE TypeOperators       #-}

-- | OAuth2 API implementation.
--
-- This implementation assumes the use of Shibboleth, which doesn't actually
-- mean anything all that specific. This just means that we expect a particular
-- header that says who the user is and what permissions they have to delegate.
--
-- The intention is to seperate all OAuth2 specific logic from our particular
-- way of handling AAA.
module Network.OAuth2.Server.API (
    module X,
    server,
    anchorOAuth2API,
    processTokenRequest,
    tokenEndpoint,
    TokenEndpoint,
) where

import           Control.Lens
import           Control.Monad
import           Control.Monad.Error.Class           (MonadError (throwError))
import           Control.Monad.IO.Class              (MonadIO (liftIO))
import           Control.Monad.Trans.Control
import           Control.Monad.Trans.Except          (ExceptT, runExceptT)
import           Crypto.Scrypt
import           Data.Aeson                          (encode)
import           Data.ByteString.Conversion          (ToByteString (..))
import           Data.Either
import           Data.Maybe
import           Data.Monoid
import           Data.Pool
import           Data.Proxy
import qualified Data.ByteString.Char8               as B
import qualified Data.Set                            as S
import qualified Data.Text                           as T
import qualified Data.Text.Encoding                  as T
import           Data.Time.Clock                     (UTCTime, addUTCTime,
                                                      getCurrentTime)
import           Database.PostgreSQL.Simple
import           Network.HTTP.Types                  hiding (Header)
import           Network.OAuth2.Server.Configuration as X
import           Network.OAuth2.Server.Types         as X
import           Servant.API                         ((:<|>) (..), (:>),
                                                      AddHeader (addHeader),
                                                      Capture, FormUrlEncoded,
                                                      FromFormUrlEncoded (..),
                                                      FromText (..), Get,
                                                      Header, Headers, JSON,
                                                      OctetStream, Post,
                                                      QueryParam, ReqBody)
import           Servant.HTML.Blaze
import           Servant.Server                      (ServantErr (errBody, errHeaders),
<<<<<<< HEAD
                                                      Server, err302, err400, err401, err404, err403)
=======
                                                      Server, err302, err400,
                                                      err401, err403, err404,
                                                      err500)
>>>>>>> 470a23c9
import           Servant.Utils.Links
import           System.Log.Logger
import           Text.Blaze.Html5                    (Html)

import           Network.OAuth2.Server.Store         hiding (logName)
import           Network.OAuth2.Server.UI

logName :: String
logName = "Anchor.Tokens.Server.API"


-- TODO: Move this into some servant common package

-- | http://www.w3.org/Protocols/rfc2616/rfc2616-sec14.html#sec14.9.2
--
-- The purpose of the no-store directive is to prevent the inadvertent release
-- or retention of sensitive information (for example, on backup tapes).
data NoStore = NoStore
instance ToByteString NoStore where
    builder _ = "no-store"

-- | Same as Cache-Control: no-cache, we use Pragma for compatibilty.
--
-- http://tools.ietf.org/html/rfc2616#section-14.32
data NoCache = NoCache
instance ToByteString NoCache where
    builder _ = "no-cache"

-- | Temporary instance to create links with headers pending
--   servant 0.4.3/0.5
instance HasLink sub => HasLink (Header sym a :> sub) where
    type MkLink (Header sym a :> sub) = MkLink sub
    toLink _ = toLink (Proxy :: Proxy sub)

-- | Request a token, basically AccessRequest -> AccessResponse with noise.
--
-- The response headers are mentioned here:
--
-- https://tools.ietf.org/html/rfc6749#section-5.1
--
--    The authorization server MUST include the HTTP "Cache-Control" response
--    header field [RFC2616] with a value of "no-store" in any response
--    containing tokens, credentials, or other sensitive information, as well
--    as the "Pragma" response header field [RFC2616] with a value of
--    "no-cache".
type TokenEndpoint
    = "token"
    :> Header "Authorization" AuthHeader
    :> ReqBody '[FormUrlEncoded] (Either OAuth2Error AccessRequest)
                                 -- ^ The Either here is a weird hack to be
                                 -- able to handle parse failures explicitly.
    :> Post '[JSON] (Headers '[Header "Cache-Control" NoStore, Header "Pragma" NoCache] AccessResponse)

-- | Encode an 'OAuth2Error' and throw it to servant.
--
-- TODO: Fix the name/behaviour. Terrible name for something that 400s.
throwOAuth2Error :: MonadError ServantErr m => OAuth2Error -> m a
throwOAuth2Error e =
    throwError err400 { errBody = encode e
                      , errHeaders = [("Content-Type", "application/json")]
                      }

-- | Handler for 'TokenEndpoint', basically a wrapper for 'processTokenRequest'
tokenEndpoint :: Pool Connection -> Server TokenEndpoint
tokenEndpoint _ _ (Left e) = throwOAuth2Error e
tokenEndpoint conf auth (Right req) = do
    t <- liftIO getCurrentTime
    res <- liftIO . runExceptT $ processTokenRequest conf t auth req
    case res of
        Left e -> throwOAuth2Error e
        Right response -> do
            return $ addHeader NoStore $ addHeader NoCache $ response

-- | Check that the request is valid, if it is, provide an 'AccessResponse',
-- otherwise we return an 'OAuth2Error'.
--
-- Any IO exception that are thrown are probably catastrophic and unaccounted
-- for, and should not be caught.
processTokenRequest
    :: TokenStore ref
    => ref                                        -- ^ PG pool, ioref, etc.
    -> UTCTime                                    -- ^ Time of request
    -> Maybe AuthHeader                           -- ^ Who wants the token?
    -> AccessRequest                              -- ^ What do they want?
    -> ExceptT OAuth2Error IO AccessResponse
processTokenRequest _ _ Nothing _ = do
    liftIO . debugM logName $ "Checking credentials but none provided."
    throwError $ OAuth2Error InvalidRequest
                             (preview errorDescription "No credentials provided")
                             Nothing
processTokenRequest ref t (Just client_auth) req = do
    (client_id, modified_scope) <- checkCredentials ref client_auth req
    user <- case req of
        RequestAuthorizationCode{} -> return Nothing
        RequestPassword{..} -> return $ Just requestUsername
        RequestClientCredentials{} -> return Nothing
        RequestRefreshToken{..} -> do
                -- Decode previous token so we can copy details across.
                previous <- liftIO $ storeLoadToken ref requestRefreshToken
                return $ tokenDetailsUsername =<< previous
    let expires = addUTCTime 1800 t
        access_grant = TokenGrant
            { grantTokenType = Bearer
            , grantExpires = expires
            , grantUsername = user
            , grantClientID = client_id
            , grantScope = modified_scope
            }
        -- Create a refresh token with these details.
        refresh_expires = addUTCTime (3600 * 24 * 7) t
        refresh_grant = access_grant
            { grantTokenType = Refresh
            , grantExpires = refresh_expires
            }
    access_details <- liftIO $ storeSaveToken ref access_grant
    refresh_details <- liftIO $ storeSaveToken ref refresh_grant
    return $ grantResponse t access_details (Just $ tokenDetailsToken refresh_details)

-- | Headers for Shibboleth, this tells us who the user is and what they're
-- allowed to do.
type OAuthUserHeader = "Identity-OAuthUser"
type OAuthUserScopeHeader = "Identity-OAuthUserScopes"

data TokenRequest = DeleteRequest TokenID
                  | CreateRequest Scope

-- Decode something like: method=delete/create;scope=thing.
instance FromFormUrlEncoded TokenRequest where
    fromFormUrlEncoded o = case lookup "method" o of
        Nothing -> Left "method field missing"
        Just "delete" -> case lookup "token_id" o of
            Nothing   -> Left "token_id field missing"
            Just t_id -> case fromText t_id of
                Nothing    -> Left "Invalid Token ID"
                Just t_id' -> Right $ DeleteRequest t_id'
        Just "create" -> do
            let processScope x = case (T.encodeUtf8 x) ^? scopeToken of
                    Nothing -> Left $ T.unpack x
                    Just ts -> Right ts
            let scopes = map (processScope . snd) $ filter (\x -> fst x == "scope") o
            case lefts scopes of
                [] -> case S.fromList (rights scopes) ^? scope of
                    Nothing -> Left "empty scope is invalid"
                    Just s  -> Right $ CreateRequest s
                es -> Left $ "invalid scopes: " <> show es
        Just x        -> Left . T.unpack $ "Invalid method field value, got: " <> x


-- | OAuth2 Authorization Endpoint
--
-- Allows authenticated users to review and authorize a code token grant
-- request.
--
-- http://tools.ietf.org/html/rfc6749#section-3.1
type AuthorizeEndpoint
    = "authorize"
    :> Header OAuthUserHeader UserID
    :> Header OAuthUserScopeHeader Scope
    :> QueryParam "response_type" ResponseType
    :> QueryParam "client_id" ClientID
    :> QueryParam "redirect_uri" RedirectURI
    :> QueryParam "scope" Scope
    :> QueryParam "state" ClientState
    :> Get '[HTML] Html

-- | OAuth2 Authorization Endpoint
--
-- Allows authenticated users to review and authorize a code token grant
-- request.
--
-- http://tools.ietf.org/html/rfc6749#section-3.1
type AuthorizePost
    = "authorize"
    :> Header OAuthUserHeader UserID
    :> Header OAuthUserScopeHeader Scope
    :> ReqBody '[FormUrlEncoded] Code
    :> Post '[HTML] ()

-- | Facilitates services checking tokens.
--
-- This endpoint allows an authorized client to verify that a token is valid
-- and retrieve information about the principal and token scope.
type VerifyEndpoint
    = "verify"
    :> Header "Authorization" AuthHeader
    :> ReqBody '[OctetStream] Token
    :> Post '[JSON] (Headers '[Header "Cache-Control" NoCache] AccessResponse)

-- | Facilitates human-readable token listing.
--
-- This endpoint allows an authorized client to view their tokens as well as
-- revoke them individually.
type ListTokens
    = "tokens"
    :> Header OAuthUserHeader UserID
    :> Header OAuthUserScopeHeader Scope
    :> QueryParam "page" Page
    :> Get '[HTML] Html

type DisplayToken
    = "tokens"
    :> Header OAuthUserHeader UserID
    :> Header OAuthUserScopeHeader Scope
    :> Capture "token_id" TokenID
    :> Get '[HTML] Html

type PostToken
    = "tokens"
    :> Header OAuthUserHeader UserID
    :> Header OAuthUserScopeHeader Scope
    :> ReqBody '[FormUrlEncoded] TokenRequest
    :> Post '[HTML] Html

-- | Anchor Token Server HTTP endpoints.
--
-- Includes endpoints defined in RFC6749 describing OAuth2, plus application
-- specific extensions.
type AnchorOAuth2API
       = "oauth2" :> TokenEndpoint  -- From oauth2-server
    :<|> "oauth2" :> VerifyEndpoint
    :<|> "oauth2" :> AuthorizeEndpoint
    :<|> "oauth2" :> AuthorizePost
    :<|> ListTokens
    :<|> DisplayToken
    :<|> PostToken

anchorOAuth2API :: Proxy AnchorOAuth2API
anchorOAuth2API = Proxy

-- | Construct a server of the entire API from an initial state
server :: ServerState -> Server AnchorOAuth2API
server state@ServerState{..}
       = tokenEndpoint serverPGConnPool
    :<|> verifyEndpoint state
    :<|> handleShib (authorizeEndpoint serverPGConnPool)
    :<|> handleShib (authorizePost serverPGConnPool)
    :<|> handleShib (serverListTokens serverPGConnPool (optUIPageSize serverOpts))
    :<|> handleShib (serverDisplayToken serverPGConnPool)
    :<|> handleShib (serverPostToken serverPGConnPool)

-- Any shibboleth authed endpoint must have all relevant headers defined, and
-- any other case is an internal error. handleShib consolidates checking these
-- headers.
handleShib
    :: (UserID -> Scope -> a)
    -> Maybe UserID
    -> Maybe Scope
    -> a
handleShib f (Just u) (Just s) = f u s
handleShib _ _        _        = error "Expected Shibbloleth headers"

-- | Receive requests from clients and display the authorization user interface
--
-- TODO: Handle the validation of things more nicely here, preferably shifting
-- them out of here entirely.
authorizeEndpoint
    :: ( MonadIO m
       , MonadBaseControl IO m
       , MonadError ServantErr m
       )
    => Pool Connection
    -> UserID
    -> Scope
    -> Maybe ResponseType
    -> Maybe ClientID
    -> Maybe RedirectURI
    -> Maybe Scope
    -> Maybe ClientState
    -> m Html
authorizeEndpoint pool user_id permissions rt c_id' redirect sc' st = do
    case rt of
        Nothing -> error "Response type is missing"
        Just ResponseTypeCode -> return ()
        Just x -> error $ "Invalid response type: " <> show x
    sc <- case sc' of
        Nothing -> error "Scope is missing"
        Just sc -> if sc `compatibleScope` permissions then return sc else error "NOOOOO"
    c_id <- case c_id' of
        Nothing -> error "ClientID is missing"
        Just c_id -> return c_id
    res <- liftIO $ storeLookupClient pool c_id
    ClientDetails{..} <- case res of
        Nothing -> error $ "no client found with id" <> show c_id
        Just x -> return x

    -- https://tools.ietf.org/html/rfc6749#section-3.1.2.3
    redirect' <- case redirect of
        Nothing -> case clientRedirectURI of
            [redirect'] -> return redirect'
            _ -> error $ "No redirect_uri providid and no unique default registered for client " <> show clientClientId
        Just redirect'
            | redirect' `elem` clientRedirectURI -> return redirect'
            | otherwise -> error $ show redirect' <> " /= " <> show clientRedirectURI

    request_code <- liftIO $ storeCreateCode pool user_id clientClientId redirect' sc st
    return $ renderAuthorizePage request_code

-- | Handle the approval or rejection, we get here from the page served in
-- 'authorizeEndpoint'
authorizePost
    :: ( MonadIO m
       , MonadBaseControl IO m
       , MonadError ServantErr m
       )
    => Pool Connection
    -> UserID
    -> Scope
    -> Code
    -> m ()
authorizePost pool user_id _scope code' = do
    res <- liftIO $ storeActivateCode pool code' user_id
    case res of
        Nothing -> error "NOOOO"
        Just uri -> do
            let uri' = addQueryParameters uri [("code", code' ^.re code)]
            throwError err302{ errHeaders = [(hLocation, uri' ^.re redirectURI)] }

-- | Verify a token and return information about the principal and grant.
--
--   Restricted to authorized clients.
verifyEndpoint
    :: ( MonadIO m
       , MonadBaseControl IO m
       , MonadError ServantErr m
       )
    => ServerState
    -> Maybe AuthHeader
    -> Token
    -> m (Headers '[Header "Cache-Control" NoCache] AccessResponse)
verifyEndpoint ServerState{..} Nothing _token =
    throwError login
  where
    login = err401 { errHeaders = toHeaders $ BasicAuth (Realm $ optVerifyRealm serverOpts)
                   , errBody = "Login to validate a token."
                   }
verifyEndpoint ServerState{..} (Just auth) token' = do
    -- 1. Check client authentication.
    client_id' <- liftIO . runExceptT $ checkClientAuth serverPGConnPool auth
    client_id <- case client_id' of
        Left e -> do
            logE $ "Error verifying token: " <> show (e :: OAuth2Error)
            throwError login -- err500 { errBody = "Error checking client credentials." }
        Right Nothing -> do
            logD $ "Invalid client credentials: " <> show auth
            throwError login
        Right (Just cid) -> do
            return cid
    -- 2. Load token information.
    tok <- liftIO $ storeLoadToken serverPGConnPool token'
    case tok of
        Nothing -> do
            logD $ "Cannot verify token: failed to lookup " <> show token'
            throwError denied
        Just details -> do
            -- 3. Check client authorization.
            when (Just client_id /= tokenDetailsClientID details) $ do
                logD $ "Client " <> show client_id <> " attempted to verify someone elses token: " <> show token'
                throwError denied
            -- 4. Send the access response.
            now <- liftIO getCurrentTime
            return . addHeader NoCache $ grantResponse now details (Just token')
  where
    denied = err404 { errBody = "This is not a valid token." }
    login = err401 { errHeaders = toHeaders $ BasicAuth (Realm $ optVerifyRealm serverOpts)
                   , errBody = "Login to validate a token."
                   }
    logD = liftIO . debugM (logName <> ".verifyEndpoint")
    logE = liftIO . errorM (logName <> ".verifyEndpoint")

-- | Display a given token, if the user is allowed to do so.
serverDisplayToken
    :: ( MonadIO m
       , MonadBaseControl IO m
       , MonadError ServantErr m
       )
    => Pool Connection
    -> UserID
    -> Scope
    -> TokenID
    -> m Html
serverDisplayToken pool u s t = do
    res <- liftIO $ storeDisplayToken pool u t
    case res of
        Nothing -> throwError err404{errBody = "There's nothing here! =("}
        Just x -> return $ renderTokensPage s 1 (Page 1) ([x], 1)

-- | List all tokens for a given user, paginated.
serverListTokens
    :: ( MonadIO m
       , MonadBaseControl IO m
       , MonadError ServantErr m
       )
    => Pool Connection
    -> Int
    -> UserID
    -> Scope
    -> Maybe Page
    -> m Html
serverListTokens pool size u s p = do
    let p' = fromMaybe (Page 1) p
    res <- liftIO $ storeListTokens pool size u p'
    return $ renderTokensPage s size p' res

-- | Handle a token create/delete request.
serverPostToken
    :: ( MonadIO m
       , MonadBaseControl IO m
       , MonadError ServantErr m
       )
    => Pool Connection
    -> UserID
    -> Scope
    -> TokenRequest
    -> m Html
serverPostToken pool u s (DeleteRequest t)  = serverRevokeToken pool u s t
serverPostToken pool u s (CreateRequest rs) = serverCreateToken pool u s rs

-- | Revoke a given token
serverRevokeToken
    :: ( MonadIO m
       , MonadBaseControl IO m
       , MonadError ServantErr m
       )
    => Pool Connection
    -> UserID
    -> Scope
    -> TokenID
    -> m Html
serverRevokeToken pool u _ t = do
    liftIO $ storeRevokeToken pool u t
    let link = safeLink (Proxy :: Proxy AnchorOAuth2API) (Proxy :: Proxy ListTokens) (Page 1)
    throwError err302{errHeaders = [(hLocation, B.pack $ show link)]} --Redirect to tokens page

-- | Create a new token
serverCreateToken
    :: ( MonadIO m
       , MonadBaseControl IO m
       , MonadError ServantErr m
       )
    => Pool Connection
    -> UserID
    -> Scope
    -> Scope
    -> m Html
serverCreateToken pool user_id userScope reqScope = do
    if compatibleScope reqScope userScope then do
        TokenID t <- liftIO $ storeCreateToken pool user_id reqScope
        let link = safeLink (Proxy :: Proxy AnchorOAuth2API) (Proxy :: Proxy DisplayToken) (TokenID t)
        throwError err302{errHeaders = [(hLocation, B.pack $ show link)]} --Redirect to tokens page
    else throwError err403{errBody = "Invalid requested token scope"}


-- | Check the supplied credentials against the database.
checkCredentials
    :: forall m ref. (MonadIO m, MonadError OAuth2Error m, TokenStore ref)
    => ref
    -> AuthHeader
    -> AccessRequest
    -> m (Maybe ClientID, Scope)
checkCredentials ref auth req = do
    liftIO . debugM logName $ "Checking some credentials"
    client_id <- checkClientAuth ref auth
    case client_id of
        Nothing -> throwError $ OAuth2Error UnauthorizedClient
                                            (preview errorDescription "Invalid client credentials")
                                            Nothing
        Just client_id' -> case req of
            -- https://tools.ietf.org/html/rfc6749#section-4.1.3
            RequestAuthorizationCode auth_code uri client ->
                checkClientAuthCode client_id' auth_code uri client
            -- https://tools.ietf.org/html/rfc6749#section-4.3.2
            RequestPassword request_username request_password request_scope ->
                checkPassword client_id' request_username request_password request_scope
            -- http://tools.ietf.org/html/rfc6749#section-4.4.2
            RequestClientCredentials request_scope ->
                checkClientCredentials client_id' request_scope
            -- http://tools.ietf.org/html/rfc6749#section-6
            RequestRefreshToken tok request_scope ->
                checkRefreshToken client_id' tok request_scope
  where
    --
    -- Verify client, scope and request code.
    --
    checkClientAuthCode :: ClientID -> Code -> Maybe RedirectURI -> Maybe ClientID -> m (Maybe ClientID, Scope)
    checkClientAuthCode _ _ _ Nothing = throwError $ OAuth2Error InvalidRequest
                                                                 (preview errorDescription "No client ID supplied.")
                                                                 Nothing
    checkClientAuthCode client_id request_code uri (Just purported_client) = do
        when (client_id /= purported_client) $ throwError $
            OAuth2Error UnauthorizedClient
                        (preview errorDescription "Invalid client credentials")
                        Nothing
        codes <- liftIO $ storeLoadCode ref request_code
        case codes of
            Nothing -> throwError $ OAuth2Error InvalidGrant
                                                (preview errorDescription "Request code not found")
                                                Nothing
            Just rc -> do
                -- Fail if redirect_uri doesn't match what's in the database.
                case uri of
                    Just uri' | uri' /= (requestCodeRedirectURI rc) -> do
                        liftIO . debugM logName $ "Redirect URI mismatch verifying access token request: requested"
                                               <> show uri
                                               <> " but got "
                                               <> show (requestCodeRedirectURI rc)
                        throwError $ OAuth2Error InvalidRequest
                                                 (preview errorDescription "Invalid redirect URI")
                                                 Nothing
                    _ -> return ()

                case requestCodeScope rc of
                    Nothing -> do
                        liftIO . debugM logName $ "No scope found for code " <> show request_code
                        throwError $ OAuth2Error InvalidScope
                                                 (preview errorDescription "No scope found")
                                                 Nothing
                    Just code_scope -> return (Just client_id, code_scope)

    --
    -- Check nothing and fail; we don't support password grants.
    --
    checkPassword :: ClientID -> Username -> Password -> Maybe Scope -> m (Maybe ClientID, Scope)
    checkPassword _ _ _ _ = throwError $ OAuth2Error UnsupportedGrantType
                                                     (preview errorDescription "password grants not supported")
                                                     Nothing

    --
    -- Client has been verified and there's nothing to verify for the
    -- scope, so this will always succeed unless we get no scope at all.
    --
    checkClientCredentials :: ClientID -> Maybe Scope -> m (Maybe ClientID, Scope)
    checkClientCredentials _ Nothing = throwError $ OAuth2Error InvalidRequest
                                                                (preview errorDescription "No scope supplied.")
                                                                Nothing
    checkClientCredentials client_id (Just request_scope) = return (Just client_id, request_scope)

    --
    -- Verify scope and request token.
    --
    checkRefreshToken :: ClientID -> Token -> Maybe Scope -> m (Maybe ClientID, Scope)
    checkRefreshToken client_id tok scope' = do
            details <- liftIO $ storeLoadToken ref tok
            case (details, scope') of
                -- The old token is dead.
                (Nothing, _) -> do
                    liftIO $ debugM logName $ "Got passed invalid token " <> show tok
                    throwError $ OAuth2Error InvalidRequest
                                             (preview errorDescription "Invalid token")
                                             Nothing
                (Just details', Nothing) -> do
                    -- Check the ClientIDs match.
                    -- @TODO(thsutton): Remove duplication with below.
                    when (Just client_id /= tokenDetailsClientID details') $ do
                        liftIO . errorM logName $ "Refresh requested with "
                            <> "different ClientID: " <> show client_id <> " =/= "
                            <> show (tokenDetailsClientID details') <> " for "
                            <> show tok
                        throwError $ OAuth2Error InvalidClient
                                                 (preview errorDescription "Mismatching clientID")
                                                 Nothing
                    return (Just client_id, tokenDetailsScope details')
                (Just details', Just request_scope) -> do
                    -- Check the ClientIDs match.
                    -- @TODO(thsutton): Remove duplication with above.
                    when (Just client_id /= tokenDetailsClientID details') $ do
                        liftIO . errorM logName $ "Refresh requested with "
                            <> "different ClientID: " <> show client_id <> " =/= "
                            <> show (tokenDetailsClientID details') <> " for "
                            <> show tok
                        throwError $ OAuth2Error InvalidClient
                                                 (preview errorDescription "Mismatching clientID")
                                                 Nothing
                    -- Check scope compatible.
                    -- @TODO(thsutton): The concern with scopes should probably
                    -- be completely removed here.
                    unless (compatibleScope request_scope (tokenDetailsScope details')) $ do
                        liftIO . debugM logName $ "Refresh requested with incompatible " <>
                            "scopes: " <> show request_scope <> " vs " <>
                            show (tokenDetailsScope details')
                        throwError $ OAuth2Error InvalidScope
                                                 (preview errorDescription "Incompatible scope")
                                                 Nothing
                    return (Just client_id, request_scope)

-- | Given an AuthHeader sent by a client, verify that it authenticates.
--   If it does, return the authenticated ClientID; otherwise, Nothing.
checkClientAuth
    :: (MonadIO m, MonadError OAuth2Error m, TokenStore ref)
    => ref
    -> AuthHeader
    -> m (Maybe ClientID)
checkClientAuth ref auth = do
    case preview authDetails auth of
        Nothing -> do
            liftIO . debugM logName $ "Got an invalid auth header."
            throwError $ OAuth2Error InvalidRequest
                                     (preview errorDescription "Invalid auth header provided.")
                                     Nothing
        Just (client_id, secret) -> do
            client <- liftIO $ storeLookupClient ref client_id
            case client of
                Just ClientDetails{..} -> return $ verifyClientSecret client_id secret clientSecret
                Nothing -> do
                    liftIO . debugM logName $ "Got a request for invalid client_id " <> show client_id
                    throwError $ OAuth2Error InvalidClient
                                             (preview errorDescription "No such client.")
                                             Nothing
  where
    verifyClientSecret client_id secret hash =
        let pass = Pass . T.encodeUtf8 $ review password secret in
        -- Verify with default scrypt params.
        if verifyPass' pass hash
            then (Just client_id)
            else Nothing<|MERGE_RESOLUTION|>--- conflicted
+++ resolved
@@ -73,13 +73,9 @@
                                                       QueryParam, ReqBody)
 import           Servant.HTML.Blaze
 import           Servant.Server                      (ServantErr (errBody, errHeaders),
-<<<<<<< HEAD
-                                                      Server, err302, err400, err401, err404, err403)
-=======
                                                       Server, err302, err400,
                                                       err401, err403, err404,
                                                       err500)
->>>>>>> 470a23c9
 import           Servant.Utils.Links
 import           System.Log.Logger
 import           Text.Blaze.Html5                    (Html)
@@ -351,7 +347,7 @@
     -> m Html
 authorizeEndpoint pool user_id permissions rt c_id' redirect sc' st = do
     case rt of
-        Nothing -> error "Response type is missing"
+        Nothing -> error "Response type code is missing"
         Just ResponseTypeCode -> return ()
         Just x -> error $ "Invalid response type: " <> show x
     sc <- case sc' of
