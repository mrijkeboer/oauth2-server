--- conflicted
+++ resolved
@@ -425,13 +425,8 @@
 
     -- Create a code for this request.
     request_code <- liftIO $ storeCreateCode ref user_id clientClientId redirect_uri requested_scope state
-<<<<<<< HEAD
-    client <- liftIO $ storeLookupClient ref (requestCodeClientID request_code)
-    return $ renderAuthorizePage (fromJust client) request_code
-=======
 
     return $ renderAuthorizePage request_code client_details
->>>>>>> 264688da
 
 -- | Handle the approval or rejection, we get here from the page served in
 -- 'authorizeEndpoint'
