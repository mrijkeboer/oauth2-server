{-# LANGUAGE OverloadedStrings #-}
{-# LANGUAGE RecordWildCards   #-}
{-# OPTIONS_GHC -fno-warn-orphans #-}

-- | Description: Configuration parsing.
module Anchor.Tokens.Server.Configuration where

import           Control.Applicative
import           Data.Configurator
import           Data.Configurator.Types
import           Data.String
import           Network.Wai.Handler.Warp

import           Anchor.Tokens.Server.Types

defaultServerOptions :: ServerOptions
defaultServerOptions =
    let optDBString = ""
        optStatsHost = "localhost"
        optStatsPort = 8888
        optServiceHost = "*"
        optServicePort = 8080
<<<<<<< HEAD
        optUIPageSize = Page 10
    in ServerOptions{..}
=======
    in ServerOptions{..}

instance Configured HostPreference where
    convert v = fromString <$> convert v

loadOptions :: Config -> IO ServerOptions
loadOptions conf = do
    optDBString <- ldef optDBString "database"
    optStatsHost <- ldef optStatsHost "stats.host"
    optStatsPort <- ldef optStatsPort "stats.port"
    optServiceHost <- ldef optServiceHost "api.host"
    optServicePort <- ldef optServicePort "api.port"
    return ServerOptions{..}
  where
    ldef f k = lookupDefault (f defaultServerOptions) conf k
>>>>>>> 0139c8eb
<|MERGE_RESOLUTION|>--- conflicted
+++ resolved
@@ -20,10 +20,7 @@
         optStatsPort = 8888
         optServiceHost = "*"
         optServicePort = 8080
-<<<<<<< HEAD
         optUIPageSize = Page 10
-    in ServerOptions{..}
-=======
     in ServerOptions{..}
 
 instance Configured HostPreference where
@@ -38,5 +35,4 @@
     optServicePort <- ldef optServicePort "api.port"
     return ServerOptions{..}
   where
-    ldef f k = lookupDefault (f defaultServerOptions) conf k
->>>>>>> 0139c8eb
+    ldef f k = lookupDefault (f defaultServerOptions) conf k