--
-- Copyright © 2013-2015 Anchor Systems, Pty Ltd and Others
--
-- The code in this file, and the program it is a part of, is
-- made available to you by its authors as open source software:
-- you can redistribute it and/or modify it under the terms of
-- the 3-clause BSD licence.
--

{-# LANGUAGE DeriveDataTypeable         #-}
{-# LANGUAGE FlexibleInstances          #-}
{-# LANGUAGE GeneralizedNewtypeDeriving #-}
{-# LANGUAGE MultiParamTypeClasses      #-}
{-# LANGUAGE MultiWayIf                 #-}
{-# LANGUAGE OverloadedStrings          #-}
{-# LANGUAGE RecordWildCards            #-}
{-# LANGUAGE ScopedTypeVariables        #-}
{-# LANGUAGE TemplateHaskell            #-}
{-# LANGUAGE ViewPatterns               #-}

-- | Description: Data types for OAuth2 server.
module Network.OAuth2.Server.Types (
  AccessRequest(..),
  AccessResponse(..),
  addQueryParameters,
  OAuth2Error(..),
  AuthHeader(..),
  authDetails,
  bsToScope,
  ClientDetails(..),
  ClientID,
  clientID,
  ClientState,
  clientState,
  Code,
  code,
  compatibleScope,
  ErrorCode(..),
  errorCode,
  ErrorDescription,
  errorDescription,
  ResponseType(..),
  GrantEvent(..),
  grantResponse,
  HTTPAuthRealm(..),
  HTTPAuthChallenge(..),
  nqchar,
  nqschar,
  Page,
  page,
  Password,
  password,
  RequestCode(..),
  RedirectURI,
  redirectURI,
  Scope,
  scope,
  scopeToBs,
  ScopeToken,
  scopeToken,
  ServerOptions(..),
  ToHTTPHeaders(..),
  Token,
  token,
  TokenID(..),
  TokenDetails(..),
  TokenGrant(..),
  TokenType(..),
  tokenDetails,
  unicodecharnocrlf,
  UserID,
  userid,
  Username,
  username,
  vschar,
) where

import           Blaze.ByteString.Builder                   (toByteString)
import           Control.Applicative                        (Applicative ((<*), (<*>), pure),
                                                             (<$>), (<|>))
import           Control.Error.Util                         (hush)
import           Control.Lens.Fold                          (preview, (^?))
import           Control.Lens.Operators                     ((%~), (&), (^.))
import           Control.Lens.Prism                         (Prism', prism')
import           Control.Lens.Review                        (re, review)
import           Control.Monad                              (guard, mzero)
import           Crypto.Scrypt
import           Data.Aeson                                 (FromJSON (..),
                                                             ToJSON (..),
                                                             Value (String),
                                                             object,
                                                             withObject,
                                                             withText, (.:),
                                                             (.:?), (.=))
import qualified Data.Aeson.Types                           as Aeson (Parser)
import           Data.Attoparsec.ByteString                 (endOfInput,
                                                             parseOnly,
                                                             takeWhile1,
                                                             word8)
import           Data.ByteString                            (ByteString)
<<<<<<< HEAD
import qualified Data.ByteString                            as B (all, null)
import qualified Data.ByteString.Base64                     as B64 (decode)
=======
import qualified Data.ByteString                            as B (all,
                                                                  null)
>>>>>>> 1dc67cea
import qualified Data.ByteString.Char8                      as BC
import qualified Data.ByteString.Lazy                       as BSL (fromStrict,
                                                                    toStrict)
import           Data.CaseInsensitive                       (mk)
import           Data.Monoid                                ((<>))
import           Data.Pool
import           Data.String
import           Data.Text                                  (Text)
import qualified Data.Text                                  as T (all, unpack)
import qualified Data.Text.Encoding                         as T (decodeUtf8,
                                                                  decodeUtf8',
                                                                  encodeUtf8)
import           Data.Time.Clock                            (UTCTime,
                                                             diffUTCTime)
import           Data.Typeable                              (Typeable)
import           Data.UUID                                  (UUID)
import qualified Data.UUID                                  as U
import qualified Data.Vector                                as V
import           Database.PostgreSQL.Simple
import           Database.PostgreSQL.Simple.FromField
import           Database.PostgreSQL.Simple.FromRow
import           Database.PostgreSQL.Simple.ToField
import           Database.PostgreSQL.Simple.ToRow
import           Database.PostgreSQL.Simple.TypeInfo.Macro
import qualified Database.PostgreSQL.Simple.TypeInfo.Static as TI
import           Network.HTTP.Types.Header                  as HTTP
import           Network.Wai.Handler.Warp                   hiding
                                                             (Connection)
import           Pipes.Concurrent
import           Servant.API                                (FromFormUrlEncoded (..),
                                                             FromText (..),
                                                             MimeRender (..), MimeUnrender (..),
                                                             OctetStream, ToFormUrlEncoded (..),
                                                             ToText (..))
import           Text.Blaze.Html5                           (ToValue, toValue)
import           URI.ByteString                             (URI, parseURI,
                                                             queryPairsL,
                                                             serializeURI, strictURIParserOptions,
                                                             uriFragmentL,
                                                             uriQueryL)

<<<<<<< HEAD
import           Network.OAuth2.Server.Types.Common
import           Network.OAuth2.Server.Types.Scope
=======
import Network.OAuth2.Server.Types.Common
import Network.OAuth2.Server.Types.Scope
>>>>>>> 1dc67cea

-- | Unique identifier for a user.
newtype UserID = UserID
    { unpackUserID :: Text }
  deriving (Eq, Show, Ord, FromText)

instance ToField UserID where
    toField = toField . unpackUserID

userid :: Prism' ByteString UserID
userid = prism' (T.encodeUtf8 . unpackUserID)
                (fmap UserID . hush . T.decodeUtf8')

newtype TokenID = TokenID { unTokenID :: UUID }
    deriving (Eq, Show, Ord)

instance ToValue TokenID where
    toValue = toValue . show . unTokenID

instance FromText TokenID where
    fromText t =  (fmap TokenID) $
                  (U.fromASCIIBytes $ T.encodeUtf8 t)
              <|> (U.fromString     $ T.unpack     t)

instance ToText TokenID where
    toText = T.decodeUtf8 . U.toASCIIBytes . unTokenID

instance ToField TokenID where
    toField = toField . unTokenID

instance FromField TokenID where
    fromField f bs = TokenID <$> fromField f bs

instance FromField Token where
    fromField f bs = do
        rawToken <- fromField f bs
        maybe mzero return (rawToken ^? token)

-- | Page number for paginated user interfaces.
--
-- Pages are things that are counted, so 'Page' starts at 1.
newtype Page = Page { unpackPage :: Integer }
  deriving (Eq, Ord, Show, FromText, ToText)

-- | Prism for constructing a page, must be > 0
page :: Integral n => Prism' n Page
page = prism' (fromIntegral . unpackPage)
              (\(toInteger -> i) -> guard (i > 0) >> return (Page i))

-- | Configuration options for the server.
data ServerOptions = ServerOptions
    { optDBString    :: ByteString
    , optStatsHost   :: ByteString
    , optStatsPort   :: Int
    , optServiceHost :: HostPreference
    , optServicePort :: Int
    , optUIPageSize  :: Int
    , optVerifyRealm :: ByteString
    }
  deriving (Eq, Show)

-- | Describes events which should be tracked by the monitoring statistics
-- system.
data GrantEvent
    = CodeGranted  -- ^ Issued token from code request
    | ImplicitGranted -- ^ Issued token from implicit request.
    | OwnerCredentialsGranted -- ^ Issued token from owner password request.
    | ClientCredentialsGranted -- ^ Issued token from client password request.
    | ExtensionGranted -- ^ Issued token from extension grant request.

data ClientDetails = ClientDetails
    { clientClientId     :: ClientID
    , clientSecret       :: EncryptedPass
    , clientConfidential :: Bool
    , clientRedirectURI  :: [RedirectURI]
    , clientName         :: Text
    , clientDescription  :: Text
    , clientAppUrl       :: URI
    }
  deriving (Eq, Show)

instance FromFormUrlEncoded Code where
    fromFormUrlEncoded xs = case lookup "code" xs of
        Nothing -> Left "Code is a required field."
        Just x -> case T.encodeUtf8 x ^? code of
            Nothing -> Left "Invalid Code Syntax"
            Just c -> Right c

-- * Just HTTPy Things - justhttpythings.tumblr.com
--
-- $ Here are some things to support various HTTP functionality in the
--   application. Tumblr pictures with embedded captions to follow.

-- | Quote a string, as described in the RFC2616 HTTP/1.1
--
--   Assumes that the string contains only legitimate characters (i.e. no
--   controls).
quotedString :: ByteString -> ByteString
quotedString s = "\"" <> escape s <> "\""
  where
    escape = BC.intercalate "\\\"" . BC.split '"'

-- | Produce headers to be included in a request.
class ToHTTPHeaders a where
    -- | Generate headers to be included in a HTTP request/response.
    toHeaders :: a -> [HTTP.Header]

-- | Realm for HTTP authentication.
newtype HTTPAuthRealm = Realm { unpackRealm :: ByteString }
  deriving (Eq, IsString)

-- | HTTP authentication challenge to send to a client.
data HTTPAuthChallenge
    = BasicAuth { authRealm :: HTTPAuthRealm }

instance ToHTTPHeaders HTTPAuthChallenge where
    toHeaders (BasicAuth (Realm realm)) =
        [ ("WWW-Authenticate", "Basic realm=" <> quotedString realm) ]

-- | A token is a unique piece of text.
newtype Token = Token { unToken :: ByteString }
  deriving (Eq, Ord, Typeable)

instance Show Token where
    show = show . review token

instance Read Token where
    readsPrec n s = [ (x,rest) | (b,rest) <- readsPrec n s, Just x <- [b ^? token]]

instance MimeRender OctetStream Token where
    mimeRender _ = BSL.fromStrict . review token

instance MimeUnrender OctetStream Token where
    mimeUnrender _ b =
        case BSL.toStrict b ^? token of
            Nothing -> Left "Invalid token"
            Just t  -> Right t

token :: Prism' ByteString Token
token = prism' t2b b2t
  where
    t2b :: Token -> ByteString
    t2b t = unToken t
    b2t :: ByteString -> Maybe Token
    b2t b = do
        guard . not $ B.null b
        guard $ B.all vschar b
        return (Token b)

newtype Username = Username { unUsername :: Text }
    deriving (Eq, Typeable)

username :: Prism' Text Username
username =
    prism' unUsername (\t -> guard (T.all unicodecharnocrlf t) >> return (Username t))

instance Show Username where
    show = show . review username

instance Read Username where
    readsPrec n s = [ (x,rest) | (t,rest) <- readsPrec n s, Just x <- [t ^? username]]

instance ToJSON Username where
    toJSON = String . review username

instance FromJSON Username where
    parseJSON = withText "Username" $ \t ->
        case t ^? username of
            Nothing -> fail $ show t <> " is not a valid Username."
            Just s -> return s

newtype Password = Password { unPassword :: Text }
    deriving (Eq, Typeable)

password :: Prism' Text Password
password =
    prism' unPassword (\t -> guard (T.all unicodecharnocrlf t) >> return (Password t))

newtype ClientID = ClientID { unClientID :: ByteString }
    deriving (Eq, Typeable)

clientID :: Prism' ByteString ClientID
clientID =
    prism' unClientID (\t -> guard (B.all vschar t) >> return (ClientID t))

instance Show ClientID where
    show = show . review clientID

instance Read ClientID where
    readsPrec n s = [ (x,rest) | (t,rest) <- readsPrec n s, Just x <- [t ^? clientID]]

instance ToJSON ClientID where
    toJSON c = String . T.decodeUtf8 $ c ^.re clientID

instance FromJSON ClientID where
    parseJSON = withText "ClientID" $ \t ->
        case T.encodeUtf8 t ^? clientID of
            Nothing -> fail $ T.unpack t <> " is not a valid ClientID."
            Just s -> return s

instance FromText ClientID where
    fromText t = T.encodeUtf8 t ^? clientID

-- | Response type requested by client when using the authorize endpoint.
--
-- http://tools.ietf.org/html/rfc6749#section-3.1.1
data ResponseType
    = ResponseTypeCode   -- ^ Client requests a code.
    | ResponseTypeToken  -- ^ Client requests a token.
    -- @TODO(thsutton): This should probably be Set Text.
    | ResponseTypeExtension Text -- ^ Client requests an extension type.
  deriving (Eq, Show)

instance FromText ResponseType where
    fromText "code"  = Just ResponseTypeCode
    fromText "token" = Just ResponseTypeToken
    -- @TODO(thsutton): This should probably be Set Text.
    fromText txt     = Just (ResponseTypeExtension txt)

newtype Code = Code { unCode :: ByteString }
    deriving (Eq, Typeable)

code :: Prism' ByteString Code
code =
    prism' unCode (\t -> guard (B.all vschar t) >> return (Code t))

instance Show Code where
    show = show . review code

instance Read Code where
    readsPrec n s = [ (x,rest) | (t,rest) <- readsPrec n s, Just x <- [t ^? code]]

instance ToJSON Code where
    toJSON c = String . T.decodeUtf8 $ c ^.re code

instance FromJSON Code where
    parseJSON = withText "Code" $ \t ->
        case T.encodeUtf8 t ^? code of
            Nothing -> fail $ T.unpack t <> " is not a valid Code."
            Just s -> return s

newtype ClientState = ClientState { unClientState :: ByteString }
    deriving (Eq, Typeable)

clientState :: Prism' ByteString ClientState
clientState =
    prism' unClientState (\t -> guard (B.all vschar t) >> return (ClientState t))

instance Show ClientState where
    show = show . review clientState

instance Read ClientState where
    readsPrec n s = [ (x,rest) | (t,rest) <- readsPrec n s, Just x <- [t ^? clientState]]

instance ToJSON ClientState where
    toJSON c = String . T.decodeUtf8 $ c ^.re clientState

instance FromJSON ClientState where
    parseJSON = withText "ClientState" $ \t ->
        case T.encodeUtf8 t ^? clientState of
            Nothing -> fail $ T.unpack t <> " is not a valid ClientState."
            Just s -> return s

instance FromText ClientState where
    fromText t = T.encodeUtf8 t ^? clientState

-- | Details of an authorization request.
--
--   These details are retained in the database while the user reviews them. If
--   approved, they will be used when issuing a token.
data RequestCode = RequestCode
    { requestCodeCode        :: Code
    , requestCodeAuthorized  :: Bool
    , requestCodeExpires     :: UTCTime
    , requestCodeClientID    :: ClientID
    , requestCodeRedirectURI :: RedirectURI
    , requestCodeScope       :: Maybe Scope
    , requestCodeState       :: Maybe ClientState
    }
  deriving (Typeable, Show)

-- | A request to the token endpoint.
--
-- Each constructor represents a different type of supported request. Not all
-- request types represented by 'GrantType' are supported, so some expected
-- 'AccessRequest' constructors are not implemented.
data AccessRequest
    -- | grant_type=authorization_code
    --   http://tools.ietf.org/html/rfc6749#section-4.1.3
    = RequestAuthorizationCode
        { requestCode        :: Code
        , requestRedirectURI :: Maybe RedirectURI
        , requestClientID    :: Maybe ClientID
        }
    -- | grant_type=password
    --   http://tools.ietf.org/html/rfc6749#section-4.3.2
    | RequestPassword
        { requestUsername :: Username
        , requestPassword :: Password
        , requestScope    :: Maybe Scope
        }
    -- | grant_type=client_credentials
    --   http://tools.ietf.org/html/rfc6749#section-4.4.2
    | RequestClientCredentials
        { requestScope :: Maybe Scope
        }
    -- | grant_type=refresh_token
    --   http://tools.ietf.org/html/rfc6749#section-6
    | RequestRefreshToken
        { requestRefreshToken :: Token
        , requestScope        :: Maybe Scope
        }
    deriving (Eq, Typeable)

-- | Decode an 'AccessRequest' from a client.
--
-- If the request can't be decoded (because it uses a grant type we don't
-- support, or is otherwise invalid) then return an 'OAuth2Error' describing
-- the problem instead.
instance FromFormUrlEncoded (Either OAuth2Error AccessRequest) where
    fromFormUrlEncoded xs = return $ do
        grant_type <- lookupEither "grant_type" xs
        case grant_type of
            "authorization_code" -> do
                c <- lookupEither "code" xs
                requestCode <- case T.encodeUtf8 c ^? code of
                    Nothing -> Left $ OAuth2Error InvalidRequest
                                                  (preview errorDescription $ "invalid code " <> T.encodeUtf8 c)
                                                  Nothing
                    Just x -> Right x
                requestRedirectURI <- case lookup "redirect_uri" xs of
                    Nothing -> return Nothing
                    Just r -> case fromText r of
                        Nothing -> Left $ OAuth2Error InvalidRequest
                                                      (preview errorDescription $ "Error decoding redirect_uri: " <> T.encodeUtf8 r)
                                                      Nothing
                        Just x -> return $ Just x
                requestClientID <- case lookup "client_id" xs of
                    Nothing -> return Nothing
                    Just cid -> case T.encodeUtf8 cid ^? clientID of
                        Nothing -> Left $ OAuth2Error InvalidRequest
                                                      (preview errorDescription $ "invalid client_id " <> T.encodeUtf8 cid)
                                                      Nothing
                        Just x -> return $ Just x
                return $ RequestAuthorizationCode{..}
            "password" -> do
                u <- lookupEither "username" xs
                requestUsername <- case u ^? username of
                    Nothing -> Left $ OAuth2Error InvalidRequest
                                                      (preview errorDescription $ "invalid username " <> T.encodeUtf8 u)
                                                      Nothing
                    Just x -> return $ x
                p <- lookupEither "password" xs
                requestPassword <- case p ^? password of
                    Nothing -> Left $ OAuth2Error InvalidRequest
                                                      (preview errorDescription $ "invalid password")
                                                      Nothing
                    Just x -> return $ x
                requestScope <- case lookup "scope" xs of
                    Nothing -> return Nothing
                    Just x -> case bsToScope $ T.encodeUtf8 x of
                        Nothing -> Left $ OAuth2Error InvalidRequest
                                                      (preview errorDescription $ "invalid scope " <> T.encodeUtf8 x)
                                                      Nothing
                        Just x' -> return $ Just x'
                return $ RequestPassword{..}
            "client_credentials" -> do
                requestScope <- case lookup "scope" xs of
                    Nothing -> return Nothing
                    Just x -> case bsToScope $ T.encodeUtf8 x of
                        Nothing -> Left $ OAuth2Error InvalidRequest
                                                      (preview errorDescription $ "invalid scope " <> T.encodeUtf8 x)
                                                      Nothing
                        Just x' -> return $ Just x'
                return $ RequestClientCredentials{..}
            "refresh_token" -> do
                refresh_token <- lookupEither "refresh_token" xs
                requestRefreshToken <-
                    case T.encodeUtf8 refresh_token ^? token of
                        Nothing -> Left $ OAuth2Error InvalidRequest
                                                      (preview errorDescription $ "invalid refresh_token " <> T.encodeUtf8 refresh_token)
                                                      Nothing
                        Just x  -> return x
                requestScope <- case lookup "scope" xs of
                    Nothing -> return Nothing
                    Just x -> case bsToScope $ T.encodeUtf8 x of
                        Nothing -> Left $ OAuth2Error InvalidRequest
                                                      (preview errorDescription $ "invalid scope " <> T.encodeUtf8 x)
                                                      Nothing
                        Just x' -> return $ Just x'
                return $ RequestRefreshToken{..}
            x -> Left $ OAuth2Error InvalidRequest
                                    (preview errorDescription $ "unsupported grant_type " <> T.encodeUtf8 x)
                                    Nothing

lookupEither :: Text -> [(Text,b)] -> Either OAuth2Error b
lookupEither v vs = case lookup v vs of
    Nothing -> Left $ OAuth2Error InvalidRequest
                                  (preview errorDescription $ "missing required key " <> T.encodeUtf8 v)
                                  Nothing
    Just x -> Right x


instance FromFormUrlEncoded AccessRequest where
    fromFormUrlEncoded xs = either Left (either (Left . show) Right) $
        (fromFormUrlEncoded xs :: Either String (Either OAuth2Error AccessRequest))

instance ToFormUrlEncoded AccessRequest where
    toFormUrlEncoded RequestAuthorizationCode{..} =
        [ ("grant_type", "authorization_code")
        , ("code", T.decodeUtf8 $ requestCode ^.re code)
        ] <>
        [ ("redirect_uri", toText r)
          | Just r <- return requestRedirectURI ] <>
        [ ("client_id", T.decodeUtf8 $ c ^.re clientID)
          | Just c <- return requestClientID ]
    toFormUrlEncoded RequestPassword{..} =
        [ ("grant_type", "password")
        , ("username", requestUsername ^.re username)
        , ("password", requestPassword ^.re password)
        ] <> [ ("scope", T.decodeUtf8 $ scopeToBs s)
             | Just s <- return requestScope ]
    toFormUrlEncoded RequestClientCredentials{..} =
        [("grant_type", "client_credentials")
        ] <> [ ("scope", T.decodeUtf8 $ scopeToBs s)
             | Just s <- return requestScope ]
    toFormUrlEncoded RequestRefreshToken{..} =
        [ ("grant_type", "refresh_token")
        , ("refresh_token", T.decodeUtf8 $ requestRefreshToken ^.re token)
        ] <> [ ("scope", T.decodeUtf8 $ scopeToBs s)
             | Just s <- return requestScope ]

-- http://tools.ietf.org/html/rfc6749#section-7.1
data TokenType
    = Bearer
    | Refresh
  deriving (Eq, Show, Typeable)

instance ToJSON TokenType where
    toJSON t = String $ case t of
        Bearer -> "bearer"
        Refresh -> "refresh"

instance FromJSON TokenType where
    parseJSON = withText "TokenType" $ \t -> do
        let b = mk (T.encodeUtf8 t)
        if | b == "bearer" -> return Bearer
           | b == "refresh" -> return Refresh
           | otherwise -> fail $ "Invalid TokenType: " <> show t

-- | A response containing an OAuth2 access token grant.
data AccessResponse = AccessResponse
    { tokenType      :: TokenType
    , accessToken    :: Token
    , refreshToken   :: Maybe Token
    , tokenExpiresIn :: Int
    , tokenUsername  :: Maybe Username
    , tokenClientID  :: Maybe ClientID
    , tokenScope     :: Scope
    }
  deriving (Eq, Show, Typeable)

-- | A token grant.
--
data TokenGrant = TokenGrant
    { grantTokenType :: TokenType
    , grantExpires   :: UTCTime
    , grantUsername  :: Maybe Username
    , grantClientID  :: Maybe ClientID
    , grantScope     :: Scope
    }
  deriving (Eq, Show, Typeable)

-- | Token details.
--   This is recorded in the OAuth2 server and used to verify tokens in the
--   future.
--
data TokenDetails = TokenDetails
    { tokenDetailsTokenType :: TokenType
    , tokenDetailsToken     :: Token
    , tokenDetailsExpires   :: UTCTime
    , tokenDetailsUsername  :: Maybe Username
    , tokenDetailsClientID  :: Maybe ClientID
    , tokenDetailsScope     :: Scope
    }
  deriving (Eq, Show, Typeable)

tokenDetails :: Token -> TokenGrant -> TokenDetails
tokenDetails tok TokenGrant{..}
  = TokenDetails
  { tokenDetailsTokenType = grantTokenType
  , tokenDetailsToken     = tok
  , tokenDetailsExpires   = grantExpires
  , tokenDetailsUsername  = grantUsername
  , tokenDetailsClientID  = grantClientID
  , tokenDetailsScope     = grantScope
  }

-- | Convert a 'TokenGrant' into an 'AccessResponse'.
grantResponse
    :: UTCTime      -- ^ Current Time
    -> TokenDetails -- ^ Token details.
    -> Maybe Token  -- ^ Associated refresh token.
    -> AccessResponse
grantResponse t TokenDetails{..} refresh =
    let expires_in = truncate $ diffUTCTime tokenDetailsExpires t
    in AccessResponse
        { tokenType      = tokenDetailsTokenType
        , accessToken    = tokenDetailsToken
        , refreshToken   = refresh
        , tokenExpiresIn = expires_in
        , tokenUsername  = tokenDetailsUsername
        , tokenClientID  = tokenDetailsClientID
        , tokenScope     = tokenDetailsScope
        }

instance ToJSON Token where
    toJSON t = String . T.decodeUtf8 $ t ^.re token

instance FromJSON Token where
    parseJSON = withText "Token" $ \t ->
        case T.encodeUtf8 t ^? token of
            Nothing -> fail $ T.unpack t <> " is not a valid Token."
            Just s -> return s

instance ToJSON AccessResponse where
    toJSON AccessResponse{..} =
        let tok = [ "access_token" .= accessToken
                  , "token_type" .= tokenType
                  , "expires_in" .= tokenExpiresIn
                  , "scope" .= tokenScope
                  ]
            ref = maybe [] (\t -> ["refresh_token" .= T.decodeUtf8 (unToken t)]) refreshToken
            uname = maybe [] (\s -> ["username" .= toJSON s]) tokenUsername
            client = maybe [] (\s -> ["client_id" .= toJSON s]) tokenClientID
        in object . concat $ [tok, ref, uname, client]

instance FromJSON AccessResponse where
    parseJSON = withObject "AccessResponse" $ \o -> AccessResponse
        <$> o .: "token_type"
        <*> o .: "access_token"
        <*> o .:? "refresh_token"
        <*> o .: "expires_in"
        <*> o .:? "username"
        <*> o .:? "client_id"
        <*> o .: "scope"

data AuthHeader = AuthHeader
    { authScheme :: ByteString
    , authParam  :: ByteString
    }
  deriving (Eq, Show, Typeable)

authDetails :: Prism' AuthHeader (ClientID, Password)
authDetails =
    prism' fromPair toPair
  where
    toPair AuthHeader{..} = case authScheme of
        "Basic" ->
            case BC.split ':' <$> B64.decode authParam of
                Right [client_id, secret] -> do
                    client_id' <- preview clientID client_id
                    secret' <- preview password $ T.decodeUtf8 secret
                    return (client_id', secret')
                _                         -> Nothing
        _       -> Nothing

    fromPair (client_id, secret) =
        AuthHeader "Basic" $ (review clientID client_id) <> " " <> T.encodeUtf8 (review password secret)

instance FromText AuthHeader where
    fromText t = do
        let b = T.encodeUtf8 t
        either fail return $ flip parseOnly b $ AuthHeader
            <$> takeWhile1 nqchar <* word8 0x20
            <*> takeWhile1 nqschar <* endOfInput

instance ToText AuthHeader where
    toText AuthHeader {..} = T.decodeUtf8 $ authScheme <> " " <> authParam

newtype ErrorDescription = ErrorDescription
    { unErrorDescription :: ByteString }
  deriving (Eq, Typeable)

errorDescription :: Prism' ByteString ErrorDescription
errorDescription =
    prism' unErrorDescription $ \b -> do
        guard . not $ B.null b
        guard $ B.all nqschar b
        return (ErrorDescription b)

instance Show ErrorDescription where
    show = show . review errorDescription

instance Read ErrorDescription where
    readsPrec n s = [ (x,rest) | (t,rest) <- readsPrec n s, Just x <- [t ^? errorDescription]]

instance ToJSON ErrorDescription where
    toJSON c = String . T.decodeUtf8 $ c ^.re errorDescription

instance FromJSON ErrorDescription where
    parseJSON = withText "ErrorDescription" $ \t ->
        case T.encodeUtf8 t ^? errorDescription of
            Nothing -> fail $ T.unpack t <> " is not a valid ErrorDescription."
            Just s -> return s

-- | Standard OAuth2 errors.
--
-- The creator should supply a human-readable message explaining the specific
-- error which will be returned to the client.
--
-- http://tools.ietf.org/html/rfc6749#section-5.2
data OAuth2Error = OAuth2Error
    { oauth2ErrorCode        :: ErrorCode
    , oauth2ErrorDescription :: Maybe ErrorDescription
    , oauth2ErrorURI         :: Maybe URI
    }
  deriving (Eq, Show, Typeable)

-- | OAuth2 error codes.
--
--   These codes are defined in the OAuth2 RFC and returned to clients.
--
--   http://tools.ietf.org/html/rfc6749#section-4.1.2.1
--   http://tools.ietf.org/html/rfc6749#section-4.2.2.1
--   http://tools.ietf.org/html/rfc6749#section-5.2
data ErrorCode
    -- http://tools.ietf.org/html/rfc6749#section-4.1.2.1
    = InvalidRequest     -- ^ Missing or invalid params.
    | UnauthorizedClient -- ^ Client not authorized to make request.
    | AccessDenied       -- ^ User said denied a request.
    | UnsupportedResponseType -- ^ Response type not supported by server.
    | InvalidScope           -- ^ Invalid, etc. scope.
    | ServerError            -- ^ HTTP 500, but in JSON.
    | TemporarilyUnavailable -- ^ HTTP 503, but in JSON.

    -- http://tools.ietf.org/html/rfc6749#section-5.2
    | InvalidClient          -- ^ Client ID does not identify a client.
    | InvalidGrant           -- ^ Supplied token, code, etc. not valid.
    | UnsupportedGrantType   -- ^ Grant type not supported by server.
  deriving (Eq, Show, Typeable)

-- | Get the OAuth2 error code for an error case.
errorCode :: Prism' ByteString ErrorCode
errorCode = prism' fromErrorCode toErrorCode
  where
    fromErrorCode :: ErrorCode -> ByteString
    fromErrorCode e = case e of
        AccessDenied -> "access_denied"
        InvalidClient -> "invalid_client"
        InvalidGrant -> "invalid_grant"
        InvalidRequest -> "invalid_request"
        InvalidScope -> "invalid_scope"
        ServerError -> "server_error"
        TemporarilyUnavailable -> "temporarily_unavailable"
        UnauthorizedClient -> "unauthorized_client"
        UnsupportedGrantType -> "unsupported_grant_type"
        UnsupportedResponseType -> "unsupported_response_type"

    toErrorCode :: ByteString -> Maybe ErrorCode
    toErrorCode err_code = case err_code of
        "access_denied"  -> pure AccessDenied
        "invalid_client" -> pure InvalidClient
        "invalid_grant" -> pure InvalidGrant
        "invalid_request" -> pure InvalidRequest
        "invalid_scope" -> pure InvalidScope
        "server_error" -> pure ServerError
        "temporarily_unavailable" -> pure TemporarilyUnavailable
        "unauthorized_client" -> pure UnauthorizedClient
        "unsupported_grant_type" -> pure UnsupportedGrantType
        "unsupported_response_type" -> pure UnsupportedResponseType
        _ -> fail $ show err_code <> " is not a valid error code."

instance ToJSON ErrorCode where
    toJSON c = String . T.decodeUtf8 $ c ^.re errorCode

instance FromJSON ErrorCode where
    parseJSON = withText "ErrorCode" $ \t ->
        case T.encodeUtf8 t ^? errorCode of
            Nothing -> fail $ T.unpack t <> " is not a valid URI."
            Just s -> return s

-- | Redirect URIs as used in the OAuth2 RFC.
--
-- @TODO(thsutton): The RFC requires that they be absolute and also not include
-- fragments, we should probably enforce that.
newtype RedirectURI = RedirectURI { unRedirectURI :: URI }
  deriving (Eq, Show, Typeable)

addQueryParameters :: RedirectURI -> [(ByteString, ByteString)] -> RedirectURI
addQueryParameters (RedirectURI uri) params = RedirectURI $ uri & uriQueryL . queryPairsL %~ (<> params)

redirectURI :: Prism' ByteString RedirectURI
redirectURI = prism' fromRedirect toRedirect
  where
    fromRedirect :: RedirectURI -> ByteString
    fromRedirect = toByteString . serializeURI . unRedirectURI

    toRedirect :: ByteString -> Maybe RedirectURI
    toRedirect bs = case parseURI strictURIParserOptions bs of
        Left _ -> Nothing
        Right uri -> case uri ^. uriFragmentL of
            Just _ -> Nothing
            Nothing -> Just $ RedirectURI uri

instance FromText RedirectURI where
    fromText = preview redirectURI . T.encodeUtf8

instance ToText RedirectURI where
    toText = T.decodeUtf8 . review redirectURI

uriToJSON :: URI -> Value
uriToJSON = toJSON . T.decodeUtf8 . toByteString . serializeURI

instance ToJSON OAuth2Error where
    toJSON OAuth2Error{..} = object $
        [ "error" .= oauth2ErrorCode ] <>
        [ "error_description" .= desc | Just desc <- [oauth2ErrorDescription]] <>
        [ "error_uri" .= uriToJSON uri | Just uri <- [oauth2ErrorURI]]

uriFromJSON :: Value -> Aeson.Parser URI
uriFromJSON = withText "URI" $ \t ->
    case parseURI strictURIParserOptions $ T.encodeUtf8 t of
        Left e -> fail $ show e
        Right u -> return u

instance FromJSON OAuth2Error where
    parseJSON = withObject "OAuth2Error" $ \o -> OAuth2Error
        <$> o .: "error"
        <*> o .:? "error_description"
        <*> (let f (Just uri) = Just <$> uriFromJSON uri
                 f Nothing = pure Nothing
             in o .:? "error_uri" >>= f)

instance ToFormUrlEncoded OAuth2Error where
    toFormUrlEncoded OAuth2Error{..} = map (fmap T.decodeUtf8) $
        [ ("error", oauth2ErrorCode ^.re errorCode) ] <>
        [ ("error_description", desc ^.re errorDescription) | Just desc <- [oauth2ErrorDescription]] <>
        [ ("error_uri", toByteString . serializeURI $ uri)  | Just uri <- [oauth2ErrorURI]]

instance FromFormUrlEncoded OAuth2Error where
    fromFormUrlEncoded xs = OAuth2Error
        <$> (case lookup "error" xs of
                 Nothing -> Left "Key \"error\" is missing"
                 Just x -> case T.encodeUtf8 x ^? errorCode of
                     Nothing -> Left $ "Invalid error: " <> show x
                     Just e -> Right e
            )
        <*> (case lookup "error_description" xs of
                 Nothing -> Right Nothing
                 Just x -> case T.encodeUtf8 x ^? errorDescription of
                     Nothing -> Left $ "Invalid error_description: " <> show x
                     Just res -> Right $ Just res
            )
        <*> (case lookup "error_uri" xs of
                 Nothing -> Right Nothing
                 Just x -> case parseURI strictURIParserOptions $ T.encodeUtf8 x of
                     Left _ -> Left $ "Invalid error_description: " <> show x
                     Right res -> Right $ Just res
            )



-- * Database Instances

-- $ Here we implement support for, e.g., sorting oauth2-server types in
-- PostgreSQL databases.
--
instance FromField ClientID where
    fromField f bs = do
        c <- fromField f bs
        case c ^? clientID of
            Just c_id -> pure c_id
            Nothing   -> returnError ConversionFailed f $
                            "Failed to convert with clientID: " <> show c

instance ToField ClientID where
    toField c_id = toField $ c_id ^.re clientID

instance ToRow ClientID where
    toRow client_id = toRow (Only (review clientID client_id))


instance ToField Token where
    toField tok = toField $ review token tok


instance ToField TokenType where
    toField Bearer = toField ("bearer" :: Text)
    toField Refresh = toField ("refresh" :: Text)

instance FromField TokenType where
    fromField f bs
        | typeOid f /= $(inlineTypoid TI.varchar) = returnError Incompatible f ""
        | bs == bearer  = pure Bearer
        | bs == refresh = pure Refresh
        | bs == Nothing = returnError UnexpectedNull f $
                              "Token type cannot be NULL."
        | otherwise     = returnError ConversionFailed f $
                              "Unknown token type: " <> show bs
      where
        bearer = Just "bearer"
        refresh = Just "refresh"

instance ToRow TokenGrant where
    toRow (TokenGrant ty ex uid cid sc) = toRow
        ( ty
        , ex
        , review username <$> uid
        , review clientID <$> cid
        , sc
        )

instance FromRow TokenDetails where
    fromRow = TokenDetails <$> field
                           <*> mebbeField (preview token)
                           <*> field
                           <*> (preview username <$> field)
                           <*> (preview clientID <$> field)
                           <*> field

instance FromField RedirectURI where
    fromField f bs = do
        x <- fromField f bs
        case x ^? redirectURI of
            Nothing -> returnError ConversionFailed f $ "Prism failed to conver URI: " <> show x
            Just uris -> return uris

instance ToField RedirectURI where
    toField = toField . review redirectURI

fromFieldURI :: FieldParser URI
fromFieldURI f bs = do
    x <- fromField f bs
    case parseURI strictURIParserOptions x of
        Left e -> returnError ConversionFailed f (show e)
        Right uri -> return uri

instance FromRow ClientDetails where
    fromRow = ClientDetails <$> field
                            <*> (EncryptedPass <$> field)
                            <*> field
                            <*> (V.toList <$> field)
                            <*> field
                            <*> field
                            <*> fieldWith fromFieldURI

instance FromField ClientState where
    fromField f bs = do
        s <- fromField f bs
        case preview clientState s of
            Nothing -> returnError ConversionFailed f "Unable to parse ClientState"
            Just state -> return state

instance ToField ClientState where
    toField x = toField $ x ^.re clientState

instance FromField Code where
    fromField f bs = do
        x <- fromField f bs
        case x ^? code of
            Just c  -> pure c
            Nothing -> returnError ConversionFailed f $
                           "Failed to convert with code: " <> show x

instance ToField Code where
    toField x = toField $ x ^.re code

instance FromRow RequestCode where
    fromRow = RequestCode <$> field
                          <*> field
                          <*> field
                          <*> field
                          <*> field
                          <*> field
                          <*> field

-- | Get a PostgreSQL field using a parsing function.
--
-- Fails when given a NULL or if the parsing function fails.
mebbeField
    :: forall a b. (Typeable a, FromField b)
    => (b -> Maybe a)
    -> RowParser a
mebbeField parse = fieldWith fld
  where
    fld :: Field -> Maybe ByteString -> Conversion a
    fld f mbs = (parse <$> fromField f mbs) >>=
        maybe (returnError ConversionFailed f "") return<|MERGE_RESOLUTION|>--- conflicted
+++ resolved
@@ -98,19 +98,13 @@
                                                              takeWhile1,
                                                              word8)
 import           Data.ByteString                            (ByteString)
-<<<<<<< HEAD
 import qualified Data.ByteString                            as B (all, null)
 import qualified Data.ByteString.Base64                     as B64 (decode)
-=======
-import qualified Data.ByteString                            as B (all,
-                                                                  null)
->>>>>>> 1dc67cea
 import qualified Data.ByteString.Char8                      as BC
 import qualified Data.ByteString.Lazy                       as BSL (fromStrict,
                                                                     toStrict)
 import           Data.CaseInsensitive                       (mk)
 import           Data.Monoid                                ((<>))
-import           Data.Pool
 import           Data.String
 import           Data.Text                                  (Text)
 import qualified Data.Text                                  as T (all, unpack)
@@ -133,7 +127,6 @@
 import           Network.HTTP.Types.Header                  as HTTP
 import           Network.Wai.Handler.Warp                   hiding
                                                              (Connection)
-import           Pipes.Concurrent
 import           Servant.API                                (FromFormUrlEncoded (..),
                                                              FromText (..),
                                                              MimeRender (..), MimeUnrender (..),
@@ -146,13 +139,8 @@
                                                              uriFragmentL,
                                                              uriQueryL)
 
-<<<<<<< HEAD
 import           Network.OAuth2.Server.Types.Common
 import           Network.OAuth2.Server.Types.Scope
-=======
-import Network.OAuth2.Server.Types.Common
-import Network.OAuth2.Server.Types.Scope
->>>>>>> 1dc67cea
 
 -- | Unique identifier for a user.
 newtype UserID = UserID
