--- conflicted
+++ resolved
@@ -427,18 +427,11 @@
 -- | Response type requested by client when using the authorize endpoint.
 --
 -- http://tools.ietf.org/html/rfc6749#section-3.1.1
-<<<<<<< HEAD
-data ResponseTypeCode
-    = ResponseTypeCode           -- ^ Client requests a code.
-    | ResponseTypeToken          -- ^ Client requests a token.
-    -- @TODO(thsutton): This should probably be Set Text.
-    | ResponseTypeExtension Text -- ^ Client requests an extension type.
-=======
 data ResponseType
     = ResponseTypeCode   -- ^ Client requests a code.
     | ResponseTypeToken  -- ^ Client requests a token.
-    -- @TODO(thsutton): Support extension types as described at link above.
->>>>>>> c6772138
+    -- @TODO(thsutton): This should probably be Set Text.
+    | ResponseTypeExtension Text -- ^ Client requests an extension type.
   deriving (Eq, Show)
 
 instance FromText ResponseType where
