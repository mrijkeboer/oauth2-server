{-# LANGUAGE OverloadedStrings #-}
<<<<<<< HEAD
{-# LANGUAGE RecordWildCards   #-}
module Network.OAuth2.Server (
  createGrant,
  module Types,
  module Configuration,
=======
module Network.OAuth2.Server (
    module X,
    createGrant,
>>>>>>> 81eee187
) where

import Control.Monad
import Control.Monad.IO.Class
import Data.Maybe
import Data.Text (Text)
import qualified Data.Text as T
import Data.Time.Clock
import System.Random

<<<<<<< HEAD
import Network.OAuth2.Server.Configuration as Configuration
import Network.OAuth2.Server.Types as Types
=======
import Network.OAuth2.Server.Configuration as X
import Network.OAuth2.Server.Types as X
>>>>>>> 81eee187

-- | Create a 'TokenGrant' representing a new token.
--
-- The caller is responsible for saving the grant in the store.
createGrant
    :: MonadIO m
    => AccessRequest
    -> m TokenGrant
createGrant request = do
    access <- newToken
    refresh <- newToken
    t <- liftIO getCurrentTime
    let (client, user, scope) = case request of
         RequestPassword{..} ->
             ( requestClientID
             , Just requestUsername
             , fromMaybe (Scope []) requestScope
             )
         RequestClient{..} ->
             ( Just requestClientIDReq
             , Nothing
             , fromMaybe (Scope []) requestScope
             )
    return TokenGrant
        { grantTokenType = "access_token"
        , grantAccessToken = Token access
        , grantRefreshToken = Just (Token refresh)
        , grantExpires = addUTCTime 1800 t
        , grantClientID = client
        , grantUsername = user
        , grantScope = scope
        }
  where
    newToken :: MonadIO m => m Text
    newToken = do
      tok <- liftIO . replicateM 64 $ do
          n <- randomRIO (0,63)
          return $ (['A'..'Z']++['a'..'z']++['0'..'9']++"+/") !! n
      return . T.pack $ tok<|MERGE_RESOLUTION|>--- conflicted
+++ resolved
@@ -1,15 +1,8 @@
 {-# LANGUAGE OverloadedStrings #-}
-<<<<<<< HEAD
 {-# LANGUAGE RecordWildCards   #-}
-module Network.OAuth2.Server (
-  createGrant,
-  module Types,
-  module Configuration,
-=======
 module Network.OAuth2.Server (
     module X,
     createGrant,
->>>>>>> 81eee187
 ) where
 
 import Control.Monad
@@ -20,13 +13,8 @@
 import Data.Time.Clock
 import System.Random
 
-<<<<<<< HEAD
-import Network.OAuth2.Server.Configuration as Configuration
-import Network.OAuth2.Server.Types as Types
-=======
 import Network.OAuth2.Server.Configuration as X
 import Network.OAuth2.Server.Types as X
->>>>>>> 81eee187
 
 -- | Create a 'TokenGrant' representing a new token.
 --
