--- conflicted
+++ resolved
@@ -255,12 +255,8 @@
 data RequestCode = RequestCode
     { requestCodeCode        :: Code
     , requestCodeAuthorized  :: Bool
-<<<<<<< HEAD
-    , requestCodeExpires     :: UTCTime
+    , requestCodeExpires     :: Maybe UTCTime
     , requestCodeUserID      :: UserID
-=======
-    , requestCodeExpires     :: Maybe UTCTime
->>>>>>> 5fb2f0c9
     , requestCodeClientID    :: ClientID
     , requestCodeRedirectURI :: RedirectURI
     , requestCodeScope       :: Maybe Scope
