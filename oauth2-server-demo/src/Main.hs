--- conflicted
+++ resolved
@@ -6,8 +6,6 @@
 
 import Control.Applicative
 import Control.Lens
-<<<<<<< HEAD
-=======
 import Control.Monad.IO.Class
 import Data.IORef
 import Data.Map.Strict (Map)
@@ -15,7 +13,6 @@
 import Data.Set (Set)
 import qualified Data.Set as S
 import Data.Text (Text)
->>>>>>> 81eee187
 import Snap.Http.Server
 import Snap.Snaplet
 
